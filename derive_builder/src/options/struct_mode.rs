use syn;
use options::{OptionsBuilder, OptionsBuilderMode, parse_lit_as_string, parse_lit_as_bool, parse_lit_as_path, FieldMode, StructOptions};
use derive_builder_core::{DeprecationNotes, Bindings};

#[derive(Debug, Clone)]
pub struct StructMode {
    build_fn_name: Option<String>,
    build_fn_enabled: Option<bool>,
    build_target_name: String,
    build_target_generics: syn::Generics,
    build_target_vis: syn::Visibility,
    builder_name: Option<String>,
    builder_vis: Option<syn::Visibility>,
    derive_traits: Option<Vec<syn::Ident>>,
    deprecation_notes: DeprecationNotes,
    validator_fn: Option<syn::Path>,
    struct_size_hint: usize,
}

impl OptionsBuilder<StructMode> {
    pub fn parse(ast: &syn::MacroInput) -> Self {
        trace!("Parsing struct `{}`.", ast.ident.as_ref());

        // Note: Set `build_target_name` _before_ parsing attributes, for better diagnostics!
        let mut builder = Self::from(StructMode {
            build_fn_name: None,
            build_fn_enabled: None,
            build_target_name: ast.ident.as_ref().to_string(),
            build_target_generics: ast.generics.clone(),
            build_target_vis: ast.vis.clone(),
            builder_name: None,
            builder_vis: None,
<<<<<<< HEAD
=======
            build_fn_enabled: None,
            build_fn_name: None,
            derive_traits: None,
>>>>>>> 249c6148
            deprecation_notes: Default::default(),
            validator_fn: None,
            struct_size_hint: 0,
        });

        builder.parse_attributes(&ast.attrs);

        builder
    }
}

impl StructMode {
    impl_setter!{
        ident: builder_name,
        desc: "builder name",
        map: |x: String| { x },
    }
    
    impl_setter!{
        ident: build_fn_name,
        desc: "build function name",
        map: |x: String| { x },
    }
    
    impl_setter!{
        ident: build_fn_enabled,
        desc: "build function enabled",
        map: |x: bool| { x },
    }
    
    impl_setter!{
<<<<<<< HEAD
        ident: validator_fn,
        desc: "validator function path",
        map: |x: syn::Path| { x },
=======
        ident: derive_traits,
        desc: "derive traits",
        map: |x: Vec<syn::Ident>| { x },
>>>>>>> 249c6148
    }
    
    #[allow(non_snake_case)]
    fn parse_build_fn_options_metaItem(&mut self, meta_item: &syn::MetaItem) {
        trace!("Build Method Options - Parsing MetaItem `{:?}`.", meta_item);
        match *meta_item {
            syn::MetaItem::Word(ref ident) => {
                self.parse_build_fn_options_word(ident)
            },
            syn::MetaItem::NameValue(ref ident, ref lit) => {
                self.parse_build_fn_options_nameValue(ident, lit)
            },
            syn::MetaItem::List(ref ident, ref nested_attrs) => {
                self.parse_build_fn_options_list(ident, nested_attrs)
            }
        }
    }
    
    #[allow(non_snake_case)]
    fn parse_build_fn_options_nameValue(&mut self, ident: &syn::Ident, lit: &syn::Lit) {
        trace!("Build fn Options - Parsing named value `{}` = `{:?}`", ident.as_ref(), lit);
        match ident.as_ref() {
            "name" => {
                self.parse_build_fn_name(lit)
            },
            "skip" => {
                self.parse_build_fn_skip(lit)
            },
            "validator" => {
                self.parse_build_fn_validator(lit)
            },
            _ => {
                panic!("Unknown build_fn option `{}` {}.", ident.as_ref(), self.where_diagnostics())
            }
        }
    }
    
    /// e.g `private` in `#[builder(build_fn(private))]`
    fn parse_build_fn_options_word(&mut self, ident: &syn::Ident) {
        trace!("Setter Options - Parsing word `{}`", ident.as_ref());
        match ident.as_ref() {
            "skip" => {
                self.build_fn_enabled(false);
            }
            _ => {
                panic!("Unknown build_fn option `{}` {}.", ident.as_ref(), self.where_diagnostics())
            }
        };
    }
    
    #[allow(non_snake_case)]
    fn parse_build_fn_options_list(
        &mut self,
        ident: &syn::Ident,
        nested: &[syn::NestedMetaItem]
    ) {
        trace!("Build fn Options - Parsing list `{}({:?})`", ident.as_ref(), nested);
        match ident.as_ref() {
            _ => {
                panic!("Unknown option `{}` {}.", ident.as_ref(), self.where_diagnostics())
            }
        }
    }
    
    fn parse_build_fn_name(&mut self, lit: &syn::Lit) {
        trace!("Parsing build function name `{:?}`", lit);
        let value = parse_lit_as_string(lit).unwrap();
        self.build_fn_name(value.clone())
    }
    
    #[allow(dead_code,unused_variables)]
    fn parse_build_fn_skip(&mut self, skip: &syn::Lit) {
        self.build_fn_enabled(!parse_lit_as_bool(skip).unwrap());
    }
    
    fn parse_build_fn_validator(&mut self, lit: &syn::Lit) {
        trace!("Parsing build function validator path `{:?}`", lit);
        let value = parse_lit_as_path(lit).unwrap();
        self.validator_fn(value);
    }
}

impl OptionsBuilderMode for StructMode {
    fn parse_builder_name(&mut self, name: &syn::Lit) {
        trace!("Parsing builder name `{:?}`", name);
        let value = parse_lit_as_string(name).unwrap();
        self.builder_name(value.clone());
    }
    
    fn parse_build_fn_options(&mut self, nested: &[syn::NestedMetaItem]) {
        for x in nested {
            match *x {
                syn::NestedMetaItem::MetaItem(ref meta_item) => {
                    self.parse_build_fn_options_metaItem(meta_item);
                },
                syn::NestedMetaItem::Literal(ref lit) => {
                    error!("Expected NestedMetaItem::MetaItem, found `{:?}`.", x);
                    panic!("Could not parse builder option `{:?}` {}.",
                           lit,
                           self.where_diagnostics());
                }
            }
        }
    }

    /// Parse the `derive` list for struct-level builder declarations.
    fn parse_derive(&mut self, nested: &[syn::NestedMetaItem]) {
        let mut traits = vec![];
        let where_diag = self.where_diagnostics();
        for x in nested {
            match *x {
                // We don't allow name-value pairs or further nesting here, so
                // only look for words.
                syn::NestedMetaItem::MetaItem(syn::MetaItem::Word(ref tr)) => {
                    match tr.as_ref() {
                        "Default" | "Clone" => { self.push_deprecation_note(
                            format!("The `Default` and `Clone` traits are automatically added to all \
                            builders; explicitly deriving them is unnecessary ({})", where_diag)); 
                        },
                        _ => traits.push(tr.clone())
                    }
                }
                _ => {
                    panic!("The derive(...) option should be a list of traits (at {}).",
                           self.where_diagnostics())
                }
            }
        }

        self.derive_traits(traits);
    }

    fn push_deprecation_note<T: Into<String>>(&mut self, x: T) -> &mut Self {
        self.deprecation_notes.push(x.into());
        self
    }

    /// Provide a diagnostic _where_-clause for panics.
    fn where_diagnostics(&self) -> String {
        format!("on struct `{}`", self.build_target_name)
    }

    fn struct_mode(&self) -> bool {
        true
    }
}

impl From<OptionsBuilder<StructMode>> for (StructOptions, OptionsBuilder<FieldMode>) {
    fn from(mut b: OptionsBuilder<StructMode>) -> (StructOptions, OptionsBuilder<FieldMode>) {
        // Check if field visibility has been expressly set at the struct level.
        // If not, and if the crate is operating under the old public fields mode,
        // present a compilation warning.
        if !cfg!(feature = "private_fields") && b.field_vis.is_none() {
            let where_diagnostics = b.where_diagnostics();
            b.mode.push_deprecation_note(format!(
                "Builder fields will be private by default starting in the next version. \
                (see https://github.com/colin-kiegel/rust-derive-builder/issues/86 for \
                more details). To squelch this message and adopt the new behavior now, \
                compile `derive_builder` with `--features \"private_fields\"` or add \
                `field(<vis>)` to the builder attribute on the struct. (Found {})",
                where_diagnostics));
        }
        
        #[cfg(feature = "struct_default")]
        let (field_default_expression, struct_default_expression) = (None, b.default_expression);
        #[cfg(not(feature = "struct_default"))]
        let (field_default_expression, struct_default_expression) = (b.default_expression, None);

        let field_defaults = OptionsBuilder::<FieldMode> {
            setter_enabled: b.setter_enabled,
            builder_pattern: b.builder_pattern,
            setter_name: None,
            setter_prefix: b.setter_prefix,
            setter_vis: b.setter_vis,
            setter_into: b.setter_into,
            try_setter: b.try_setter,
            field_vis: b.field_vis,
            default_expression: field_default_expression,
            no_std: b.no_std,
            mode: {
                let mut mode = FieldMode::default();
                mode.use_default_struct = struct_default_expression.is_some();
                mode
            },
        };

        let m = b.mode;

        let struct_options = StructOptions {
            build_fn_enabled: m.build_fn_enabled.unwrap_or(true),
            build_fn_name: syn::Ident::new(
                m.build_fn_name.unwrap_or("build".to_string())
            ),
            builder_ident: syn::Ident::new(
                m.builder_name.unwrap_or(format!("{}Builder", m.build_target_name))
            ),
            builder_visibility: m.builder_vis.unwrap_or(m.build_target_vis),
            builder_pattern: b.builder_pattern.unwrap_or_default(),
            build_target_ident: syn::Ident::new(m.build_target_name),
            derives: m.derive_traits.unwrap_or_default(),
            deprecation_notes: m.deprecation_notes,
            generics: m.build_target_generics,
            struct_size_hint: m.struct_size_hint,
            bindings: Bindings {
                no_std: b.no_std.unwrap_or(false),
            },
            default_expression: struct_default_expression,
            validation_fn: m.validator_fn,
        };

        (struct_options, field_defaults)
    }
}<|MERGE_RESOLUTION|>--- conflicted
+++ resolved
@@ -23,19 +23,14 @@
 
         // Note: Set `build_target_name` _before_ parsing attributes, for better diagnostics!
         let mut builder = Self::from(StructMode {
-            build_fn_name: None,
-            build_fn_enabled: None,
             build_target_name: ast.ident.as_ref().to_string(),
             build_target_generics: ast.generics.clone(),
             build_target_vis: ast.vis.clone(),
             builder_name: None,
             builder_vis: None,
-<<<<<<< HEAD
-=======
             build_fn_enabled: None,
             build_fn_name: None,
             derive_traits: None,
->>>>>>> 249c6148
             deprecation_notes: Default::default(),
             validator_fn: None,
             struct_size_hint: 0,
@@ -67,15 +62,15 @@
     }
     
     impl_setter!{
-<<<<<<< HEAD
         ident: validator_fn,
         desc: "validator function path",
         map: |x: syn::Path| { x },
-=======
+    }
+    
+    impl_setter!{
         ident: derive_traits,
         desc: "derive traits",
         map: |x: Vec<syn::Ident>| { x },
->>>>>>> 249c6148
     }
     
     #[allow(non_snake_case)]
