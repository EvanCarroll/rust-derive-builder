--- conflicted
+++ resolved
@@ -27,11 +27,8 @@
             build_target_vis: ast.vis.clone(),
             builder_name: None,
             builder_vis: None,
-<<<<<<< HEAD
             build_fn_enabled: None,
             build_fn_name: None,
-=======
->>>>>>> cd372300
             derive_traits: None,
             deprecation_notes: Default::default(),
             struct_size_hint: 0,
@@ -49,7 +46,6 @@
         desc: "builder name",
         map: |x: String| { x },
     }
-<<<<<<< HEAD
     
     impl_setter!{
         ident: build_fn_name,
@@ -63,15 +59,11 @@
         map: |x: bool| { x },
     }
     
-=======
-
->>>>>>> cd372300
     impl_setter!{
         ident: derive_traits,
         desc: "derive traits",
         map: |x: Vec<syn::Ident>| { x },
     }
-<<<<<<< HEAD
     
     #[allow(non_snake_case)]
     fn parse_build_fn_options_metaItem(&mut self, meta_item: &syn::MetaItem) {
@@ -142,8 +134,6 @@
     fn parse_build_fn_skip(&mut self, skip: &syn::Lit) {
         self.build_fn_enabled(!parse_lit_as_bool(skip).unwrap());
     }
-=======
->>>>>>> cd372300
 }
 
 impl OptionsBuilderMode for StructMode {
@@ -169,6 +159,7 @@
         }
     }
 
+    /// Parse the `derive` list for struct-level builder declarations.
     fn parse_derive(&mut self, nested: &[syn::NestedMetaItem]) {
         let mut traits = vec![];
         let where_diag = self.where_diagnostics();
@@ -195,25 +186,6 @@
         self.derive_traits(traits);
     }
 
-    fn parse_derive(&mut self, nested: &[syn::NestedMetaItem]) {
-        let mut traits = vec![];
-        for x in nested {
-            match *x {
-                // We don't allow name-value pairs or further nesting here, so
-                // only look for words.
-                syn::NestedMetaItem::MetaItem(syn::MetaItem::Word(ref tr)) => {
-                    traits.push(tr.clone())
-                }
-                _ => {
-                    panic!("The derive(...) option should be a list of traits (at {}).",
-                           self.where_diagnostics())
-                }
-            }
-        }
-
-        self.derive_traits(traits);
-    }
-
     fn push_deprecation_note<T: Into<String>>(&mut self, x: T) -> &mut Self {
         self.deprecation_notes.push(x.into());
         self
