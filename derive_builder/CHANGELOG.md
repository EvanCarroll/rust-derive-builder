--- conflicted
+++ resolved
@@ -8,10 +8,9 @@
 - customize setter names via `#[builder(setter(name="..."))]`
 - customize build_fn name via `#[builder(build_fn(name="..."))]`
 - suppress build method generation via `#[builder(build_fn(skip))]`
-<<<<<<< HEAD
 - derive additional traits via `#[builder(derive(Trait1, Trait2, ...))]`
-=======
-- set field visibility separate from setter visibility via `#[builder(field(private))]` at the field or struct level
+- set field visibility separate from setter visibility via
+  `#[builder(field(private))]` at the field or struct level
 
 ### Deprecated
 - Builder fields will no longer be public by default in 0.5.0; relying on this
@@ -20,7 +19,6 @@
   attribute. To squelch this warning and opt-into the new behaviour, use the
   `private_fields` crate feature or explicitly set field visibility at the
   struct level.
->>>>>>> d3740e9a
 
 ## [0.4.4] - 2017-04-12
 
