--- conflicted
+++ resolved
@@ -6,11 +6,8 @@
 
 ### Fixed
 
-<<<<<<< HEAD
+- use full path for result #39
 - deny missing docs #37
-=======
-- use full path for result #39
->>>>>>> eafad82c
 
 ## [0.3.0] - 2017-02-05
 
